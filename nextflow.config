--- conflicted
+++ resolved
@@ -1,80 +1,9 @@
 profiles {
 
-<<<<<<< HEAD
-  conda {
-    executor = 'local'
-    singularity.enabled = false
-    docker.enabled = false
-    conda.enabled = true
-    process.conda = "${projectDir}/docker/conda.yaml"
-    conda.useMamba = false
-  }
-
-  docker {
-    executor = 'local'
-    singularity.enabled = false
-    singularity.autoMounts = false
-
-    docker.enabled = true
-    process.container = 'haniffalab/webatlas-pipeline:0.3.2'
-  }
-
-  sanger_lsf {
-    process.container = 'haniffalab/webatlas-pipeline:0.3.2'
-
-    docker.enabled = false
-    singularity {
-        enabled = true
-        autoMounts = false
-        runOptions = '--bind /lustre --bind /nfs --cleanenv --home /tmp'
-    }
-    executor {
-        name = 'lsf'
-        perJobMemLimit = true
-        container = '/lustre/scratch127/cellgen/cellgeni/tickets/tic-2248/actions/docker--haniffalab--vitessce-pipeline--0.0.1.sif'
-        jobName = { "$task.hash" }
-        queue = 'imaging'
-    }
-  }
-}
-
-process {
-
-    withName: image_to_zarr {
-        memory = 20.GB
-        cpus = 4
-    }
-
-    withName: ome_zarr_metadata {
-        memory = 2.GB
-        cpus = 1
-    }
-
-    withName: route_file {
-        memory = 4.GB
-        cpus = 1
-    }
-
-    withName: Build_config {
-        memory = 2.GB
-        cpus = 1
-    }
-
-    withName: Generate_image {
-        memory = 20.GB
-        cpus = 4
-    }
-}
-
-timeline {
-    enable = true
-}
-=======
   conda { 
     conda.enabled = true
     process.conda = "$baseDir/environment.yaml" 
   }
->>>>>>> 618539e8
 
   docker { 
     docker.enabled = true
