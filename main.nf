#!/usr/bin/env/ nextflow

// Copyright (C) 2022 Tong LI <tongli.bioinfo@protonmail.com>

nextflow.enable.dsl=2

params.title = ""
params.h5ad = ""
<<<<<<< HEAD
params.image = ""
params.labels = ""
=======
params.images = [
    ["image", "path-to-raw.tif"],
    ["label", "path-to-label.tif"],
]
>>>>>>> b6807d95
params.max_n_worker = "30"

verbose_log = false

process Preprocess_h5ad{
    tag "${h5ad}"
    echo verbose_log

    container "hamat/web-altas-data-conversion:latest"
    publishDir params.outdir, mode: "copy"

    input:
        file(h5ad)

    output:
        tuple val(stem), file("*.json")

    script:
    stem = h5ad.baseName
    """
    h5ad_2_json.py --h5ad_file ${h5ad} \
        --cells_file cells.json \
        --cell_sets_file cell_sets.json \
        --matrix_file matrix.json \
    """
}

<<<<<<< HEAD
process To_zarr {
    tag "${params.zarr_type}"
    echo true
=======
process image_to_zarr {
    tag "${image}"
    echo verbose_log
>>>>>>> b6807d95

    conda "zarr_convert.yaml"
    publishDir params.outdir, mode: "copy"

    input:
<<<<<<< HEAD
        file(source)

    output:
        tuple val(source), file("${params.zarr_type}")

    script:
    """
    bioformats2raw --max_workers ${params.max_n_worker} --resolutions 7 --file_type zarr $source "${params.zarr_type}"
    consolidate_md.py "${params.zarr_type}/data.zarr"
=======
    tuple val(img_type), file(image)

    output:
    file(img_type)

    script:
    """
    bioformats2raw --max_workers ${params.max_n_worker} --resolutions 7 --file_type zarr $image "${img_type}"
    consolidate_md.py "${img_type}/data.zarr"
    """
}

process Build_config{
    tag "config"
    echo verbose_log

    publishDir params.outdir, mode: "copy"

    output:
        file("config.json")

    script:
    """
    build_config.py --outdir ${params.outdir}
>>>>>>> b6807d95
    """
}

/*
 * TODO: Build the config from from processed jsons and zarrs; Pseudo code for now
 */
process Build_config{
    tag "config"
    echo verbose_log

    publishDir params.outdir, mode: "copy"

    input:
        tuple val(stem), file(jsons)
        tuple file("*") //zarrs

    output:
        file("config.json")

    script:
    """
    build_config.py --outdir ${params.outdir} # --jsons ${jsons} --zarrs ${zarrs}
    """
}

workflow {
    Preprocess_h5ad(Channel.fromPath(params.h5ad))
}

<<<<<<< HEAD
workflow Image {
    if( params.image )
        params.zarr_type = "image"
        To_zarr(channel.fromPath(params.image))   
             
}

workflow Labels {
    if( params.labels )
        params.zarr_type = "labels"
        To_zarr(channel.fromPath(params.labels))   
             
=======
workflow To_ZARR {
    channel.from(params.images)
        .map{it -> [it[0], file(it[1])]}
        .set{image_to_convert}
    image_to_zarr(image_to_convert)
}

//TODO: a one-liner to generate the json and zarr, along with the config file based on their content
workflow Full_pipeline {
    Preprocess_h5ad(Channel.fromPath(params.h5ad))
    channel.from(params.images)
        .map{it -> [it[0], file(it[1])]}
        .set{image_to_convert}
    image_to_zarr(image_to_convert)
    Build_config(Preprocess_h5ad.out, image_to_zarr.out.collect())
>>>>>>> b6807d95
}

workflow Config {
    Build_config()
}<|MERGE_RESOLUTION|>--- conflicted
+++ resolved
@@ -6,15 +6,10 @@
 
 params.title = ""
 params.h5ad = ""
-<<<<<<< HEAD
-params.image = ""
-params.labels = ""
-=======
 params.images = [
     ["image", "path-to-raw.tif"],
     ["label", "path-to-label.tif"],
 ]
->>>>>>> b6807d95
 params.max_n_worker = "30"
 
 verbose_log = false
@@ -42,31 +37,14 @@
     """
 }
 
-<<<<<<< HEAD
-process To_zarr {
-    tag "${params.zarr_type}"
-    echo true
-=======
 process image_to_zarr {
     tag "${image}"
     echo verbose_log
->>>>>>> b6807d95
 
     conda "zarr_convert.yaml"
     publishDir params.outdir, mode: "copy"
 
     input:
-<<<<<<< HEAD
-        file(source)
-
-    output:
-        tuple val(source), file("${params.zarr_type}")
-
-    script:
-    """
-    bioformats2raw --max_workers ${params.max_n_worker} --resolutions 7 --file_type zarr $source "${params.zarr_type}"
-    consolidate_md.py "${params.zarr_type}/data.zarr"
-=======
     tuple val(img_type), file(image)
 
     output:
@@ -91,7 +69,6 @@
     script:
     """
     build_config.py --outdir ${params.outdir}
->>>>>>> b6807d95
     """
 }
 
@@ -121,20 +98,6 @@
     Preprocess_h5ad(Channel.fromPath(params.h5ad))
 }
 
-<<<<<<< HEAD
-workflow Image {
-    if( params.image )
-        params.zarr_type = "image"
-        To_zarr(channel.fromPath(params.image))   
-             
-}
-
-workflow Labels {
-    if( params.labels )
-        params.zarr_type = "labels"
-        To_zarr(channel.fromPath(params.labels))   
-             
-=======
 workflow To_ZARR {
     channel.from(params.images)
         .map{it -> [it[0], file(it[1])]}
@@ -150,7 +113,6 @@
         .set{image_to_convert}
     image_to_zarr(image_to_convert)
     Build_config(Preprocess_h5ad.out, image_to_zarr.out.collect())
->>>>>>> b6807d95
 }
 
 workflow Config {
